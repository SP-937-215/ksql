--- conflicted
+++ resolved
@@ -1979,30 +1979,11 @@
 	return nil
 }
 
-<<<<<<< HEAD
-	dialect, err := GetDriverDialect(driver)
-	if err != nil {
-		panic(err)
-	}
-
-	return DB{
-		driver:    driver,
-		dialect:   dialect,
-		db:        db,
-		tableName: tableName,
-
-		idCols: ids,
-		insertMethod: map[string]insertMethod{
-			"sqlite3":  insertWithLastInsertID,
-			"postgres": insertWithReturning,
-		}[driver],
-=======
 func newTestDB(db DBAdapter, driver string) DB {
 	return DB{
 		driver:  driver,
 		dialect: supportedDialects[driver],
 		db:      db,
->>>>>>> 6e3e5584
 	}
 }
 
@@ -2041,13 +2022,7 @@
 	return err
 }
 
-<<<<<<< HEAD
-func getUsersByID(dbi sqlProvider, dialect Dialect, resultsPtr *[]User, ids ...uint) error {
-	db := dbi.(*sql.DB)
-
-=======
-func getUsersByID(db DBAdapter, dialect dialect, resultsPtr *[]User, ids ...uint) error {
->>>>>>> 6e3e5584
+func getUsersByID(db DBAdapter, dialect Dialect, resultsPtr *[]User, ids ...uint) error {
 	placeholders := make([]string, len(ids))
 	params := make([]interface{}, len(ids))
 	for i := range ids {
@@ -2088,17 +2063,12 @@
 	return nil
 }
 
-<<<<<<< HEAD
-func getUserByID(dbi sqlProvider, dialect Dialect, result *User, id uint) error {
-	db := dbi.(*sql.DB)
-=======
-func getUserByID(db DBAdapter, dialect dialect, result *User, id uint) error {
+func getUserByID(db DBAdapter, dialect Dialect, result *User, id uint) error {
 	rows, err := db.QueryContext(context.TODO(), `SELECT id, name, age, address FROM users WHERE id=`+dialect.Placeholder(0), id)
 	if err != nil {
 		return err
 	}
 	defer rows.Close()
->>>>>>> 6e3e5584
 
 	if rows.Next() == false {
 		if rows.Err() != nil {
@@ -2120,13 +2090,8 @@
 	return nil
 }
 
-<<<<<<< HEAD
-func getUserByName(dbi sqlProvider, dialect Dialect, result *User, name string) error {
-	db := dbi.(*sql.DB)
-=======
 func getUserByName(db DBAdapter, driver string, result *User, name string) error {
 	dialect := supportedDialects[driver]
->>>>>>> 6e3e5584
 
 	rows, err := db.QueryContext(context.TODO(), `SELECT id, name, age, address FROM users WHERE name=`+dialect.Placeholder(0), name)
 	if err != nil {
