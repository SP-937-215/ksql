package ksql

import (
	"context"
	"database/sql"
	"fmt"
	"reflect"
	"strings"
	"unicode"

	"github.com/jackc/pgx/v4/pgxpool"
	"github.com/pkg/errors"
	"github.com/vingarcia/ksql/kstructs"
)

var selectQueryCache = map[string]map[reflect.Type]string{}

func init() {
	for dname := range supportedDialects {
		selectQueryCache[dname] = map[reflect.Type]string{}
	}
}

// DB represents the ksql client responsible for
// interfacing with the "database/sql" package implementing
// the KissSQL interface `ksql.Provider`.
type DB struct {
<<<<<<< HEAD
	driver    string
	dialect   Dialect
	tableName string
	db        sqlProvider
=======
	driver  string
	dialect dialect
	db      DBAdapter
}
>>>>>>> 6e3e5584

// DBAdapter is minimalistic interface to decouple our implementation
// from database/sql, i.e. if any struct implements the functions below
// with the exact same semantic as the sql package it will work with ksql.
//
// To create a new client using this adapter use ksql.NewWithDB()
type DBAdapter interface {
	ExecContext(ctx context.Context, query string, args ...interface{}) (Result, error)
	QueryContext(ctx context.Context, query string, args ...interface{}) (Rows, error)
}

// TxBeginner needs to be implemented by the DBAdapter in order to make it possible
// to use the `ksql.Transaction()` function.
type TxBeginner interface {
	BeginTx(ctx context.Context) (Tx, error)
}

// Result stores information about the result of an Exec query
type Result interface {
	LastInsertId() (int64, error)
	RowsAffected() (int64, error)
}

// Rows represents the results from a call to Query()
type Rows interface {
	Scan(...interface{}) error
	Close() error
	Next() bool
	Err() error
	Columns() ([]string, error)
}

// Tx represents a transaction and is expected to be returned by the DBAdapter.BeginTx function
type Tx interface {
	ExecContext(ctx context.Context, query string, args ...interface{}) (Result, error)
	QueryContext(ctx context.Context, query string, args ...interface{}) (Rows, error)
	Rollback(ctx context.Context) error
	Commit(ctx context.Context) error
}

// Config describes the optional arguments accepted
// by the ksql.New() function.
type Config struct {
	// MaxOpenCons defaults to 1 if not set
	MaxOpenConns int
}

// New instantiates a new KissSQL client
func New(
	dbDriver string,
	connectionString string,
	config Config,
) (DB, error) {
	db, err := sql.Open(dbDriver, connectionString)
	if err != nil {
		return DB{}, err
	}
	if err = db.Ping(); err != nil {
		return DB{}, err
	}

	if config.MaxOpenConns == 0 {
		config.MaxOpenConns = 1
	}

	db.SetMaxOpenConns(config.MaxOpenConns)

<<<<<<< HEAD
	dialect, err := GetDriverDialect(dbDriver)
=======
	return NewWithAdapter(SQLAdapter{db}, dbDriver, connectionString)
}

// NewWithPGX instantiates a new KissSQL client using the pgx
// library in the backend
func NewWithPGX(
	ctx context.Context,
	connectionString string,
	config Config,
) (db DB, err error) {
	pgxConf, err := pgxpool.ParseConfig(connectionString)
>>>>>>> 6e3e5584
	if err != nil {
		return DB{}, err
	}

	pgxConf.MaxConns = int32(config.MaxOpenConns)

	pool, err := pgxpool.ConnectConfig(ctx, pgxConf)
	if err != nil {
		return DB{}, err
	}
	if err = pool.Ping(ctx); err != nil {
		return DB{}, err
	}

	db, err = NewWithAdapter(PGXAdapter{pool}, "postgres", connectionString)
	return db, err
}

// NewWithAdapter allows the user to insert a custom implementation
// of the DBAdapter interface
func NewWithAdapter(
	db DBAdapter,
	dbDriver string,
	connectionString string,
) (DB, error) {
	dialect := supportedDialects[dbDriver]
	if dialect == nil {
		return DB{}, fmt.Errorf("unsupported driver `%s`", dbDriver)
	}

	return DB{
		dialect: dialect,
		driver:  dbDriver,
		db:      db,
	}, nil
}

// Query queries several rows from the database,
// the input should be a slice of structs (or *struct) passed
// by reference and it will be filled with all the results.
//
// Note: it is very important to make sure the query will
// return a small known number of results, otherwise you risk
// of overloading the available memory.
func (c DB) Query(
	ctx context.Context,
	records interface{},
	query string,
	params ...interface{},
) error {
	slicePtr := reflect.ValueOf(records)
	slicePtrType := slicePtr.Type()
	if slicePtrType.Kind() != reflect.Ptr {
		return fmt.Errorf("ksql: expected to receive a pointer to slice of structs, but got: %T", records)
	}
	sliceType := slicePtrType.Elem()
	slice := slicePtr.Elem()
	structType, isSliceOfPtrs, err := kstructs.DecodeAsSliceOfStructs(sliceType)
	if err != nil {
		return err
	}

	if isSliceOfPtrs {
		// Truncate the slice so there is no risk
		// of overwritting records that were already saved
		// on the slice:
		slice = slice.Slice(0, 0)
	}

	info := kstructs.GetTagInfo(structType)

	firstToken := strings.ToUpper(getFirstToken(query))
	if info.IsNestedStruct && firstToken == "SELECT" {
		// This error check is necessary, since if we can't build the select part of the query this feature won't work.
		return fmt.Errorf("can't generate SELECT query for nested struct: when using this feature omit the SELECT part of the query")
	}

	if firstToken == "FROM" {
		selectPrefix, err := buildSelectQuery(c.dialect, structType, info, selectQueryCache[c.dialect.DriverName()])
		if err != nil {
			return err
		}
		query = selectPrefix + query
	}

	rows, err := c.db.QueryContext(ctx, query, params...)
	if err != nil {
		return fmt.Errorf("error running query: %s", err.Error())
	}
	defer rows.Close()

	for idx := 0; rows.Next(); idx++ {
		// Allocate new slice elements
		// only if they are not already allocated:
		if slice.Len() <= idx {
			var elemValue reflect.Value
			elemValue = reflect.New(structType)
			if !isSliceOfPtrs {
				elemValue = elemValue.Elem()
			}
			slice = reflect.Append(slice, elemValue)
		}

		elemPtr := slice.Index(idx).Addr()
		if isSliceOfPtrs {
			// This is necessary since scanRows expects a *record not a **record
			elemPtr = elemPtr.Elem()
		}

		err = scanRows(c.dialect, rows, elemPtr.Interface())
		if err != nil {
			return err
		}
	}

	if err := rows.Close(); err != nil {
		return err
	}

	if rows.Err() != nil {
		return rows.Err()
	}

	// Update the original slice passed by reference:
	slicePtr.Elem().Set(slice)

	return nil
}

// QueryOne queries one instance from the database,
// the input struct must be passed by reference
// and the query should return only one result.
//
// QueryOne returns a ErrRecordNotFound if
// the query returns no results.
func (c DB) QueryOne(
	ctx context.Context,
	record interface{},
	query string,
	params ...interface{},
) error {
	t := reflect.TypeOf(record)
	if t.Kind() != reflect.Ptr {
		return fmt.Errorf("ksql: expected to receive a pointer to struct, but got: %T", record)
	}
	t = t.Elem()
	if t.Kind() != reflect.Struct {
		return fmt.Errorf("ksql: expected to receive a pointer to struct, but got: %T", record)
	}

	info := kstructs.GetTagInfo(t)

	firstToken := strings.ToUpper(getFirstToken(query))
	if info.IsNestedStruct && firstToken == "SELECT" {
		// This error check is necessary, since if we can't build the select part of the query this feature won't work.
		return fmt.Errorf("can't generate SELECT query for nested struct: when using this feature omit the SELECT part of the query")
	}

	if firstToken == "FROM" {
		selectPrefix, err := buildSelectQuery(c.dialect, t, info, selectQueryCache[c.dialect.DriverName()])
		if err != nil {
			return err
		}
		query = selectPrefix + query
	}

	rows, err := c.db.QueryContext(ctx, query, params...)
	if err != nil {
		return err
	}
	defer rows.Close()

	if !rows.Next() {
		if rows.Err() != nil {
			return rows.Err()
		}
		return ErrRecordNotFound
	}

	err = scanRows(c.dialect, rows, record)
	if err != nil {
		return err
	}

	return rows.Close()
}

// QueryChunks is meant to perform queries that returns
// more results than would normally fit on memory,
// for others cases the Query and QueryOne functions are indicated.
//
// The ChunkParser argument has 4 attributes:
// (1) The Query;
// (2) The query args;
// (3) The chunk size;
// (4) A callback function called ForEachChunk, that will be called
// to process each chunk loaded from the database.
//
// Note that the signature of the ForEachChunk callback can be
// any function that receives a slice of structs or a slice of
// pointers to struct as its only argument and that reflection
// will be used to instantiate this argument and to fill it
// with the database rows.
func (c DB) QueryChunks(
	ctx context.Context,
	parser ChunkParser,
) error {
	fnValue := reflect.ValueOf(parser.ForEachChunk)
	chunkType, err := kstructs.ParseInputFunc(parser.ForEachChunk)
	if err != nil {
		return err
	}

	chunk := reflect.MakeSlice(chunkType, 0, parser.ChunkSize)

	structType, isSliceOfPtrs, err := kstructs.DecodeAsSliceOfStructs(chunkType)
	if err != nil {
		return err
	}

	info := kstructs.GetTagInfo(structType)

	firstToken := strings.ToUpper(getFirstToken(parser.Query))
	if info.IsNestedStruct && firstToken == "SELECT" {
		// This error check is necessary, since if we can't build the select part of the query this feature won't work.
		return fmt.Errorf("can't generate SELECT query for nested struct: when using this feature omit the SELECT part of the query")
	}

	if firstToken == "FROM" {
		selectPrefix, err := buildSelectQuery(c.dialect, structType, info, selectQueryCache[c.dialect.DriverName()])
		if err != nil {
			return err
		}
		parser.Query = selectPrefix + parser.Query
	}

	rows, err := c.db.QueryContext(ctx, parser.Query, parser.Params...)
	if err != nil {
		return err
	}
	defer rows.Close()

	var idx = 0
	for rows.Next() {
		// Allocate new slice elements
		// only if they are not already allocated:
		if chunk.Len() <= idx {
			var elemValue reflect.Value
			elemValue = reflect.New(structType)
			if !isSliceOfPtrs {
				elemValue = elemValue.Elem()
			}
			chunk = reflect.Append(chunk, elemValue)
		}

		err = scanRows(c.dialect, rows, chunk.Index(idx).Addr().Interface())
		if err != nil {
			return err
		}

		if idx < parser.ChunkSize-1 {
			idx++
			continue
		}

		idx = 0
		err, _ = fnValue.Call([]reflect.Value{chunk})[0].Interface().(error)
		if err != nil {
			if err == ErrAbortIteration {
				return nil
			}
			return err
		}
	}

	if err := rows.Close(); err != nil {
		return err
	}

	// If Next() returned false because of an error:
	if rows.Err() != nil {
		return rows.Err()
	}

	// If no rows were found or idx was reset to 0
	// on the last iteration skip this last call to ForEachChunk:
	if idx > 0 {
		chunk = chunk.Slice(0, idx)

		err, _ = fnValue.Call([]reflect.Value{chunk})[0].Interface().(error)
		if err != nil {
			if err == ErrAbortIteration {
				return nil
			}
			return err
		}
	}

	return nil
}

// Insert one or more instances on the database
//
// If the original instances have been passed by reference
// the ID is automatically updated after insertion is completed.
func (c DB) Insert(
	ctx context.Context,
	table Table,
	record interface{},
) error {
	query, params, scanValues, err := buildInsertQuery(c.dialect, table.name, record, table.idColumns...)
	if err != nil {
		return err
	}

	switch table.insertMethodFor(c.dialect) {
	case insertWithReturning, insertWithOutput:
		err = c.insertReturningIDs(ctx, record, query, params, scanValues, table.idColumns)
	case insertWithLastInsertID:
		err = c.insertWithLastInsertID(ctx, record, query, params, table.idColumns[0])
	case insertWithNoIDRetrieval:
		err = c.insertWithNoIDRetrieval(ctx, record, query, params)
	default:
		// Unsupported drivers should be detected on the New() function,
		// So we don't expect the code to ever get into this default case.
		err = fmt.Errorf("code error: unsupported driver `%s`", c.driver)
	}

	return err
}

func (c DB) insertReturningIDs(
	ctx context.Context,
	record interface{},
	query string,
	params []interface{},
	scanValues []interface{},
	idNames []string,
) error {
	rows, err := c.db.QueryContext(ctx, query, params...)
	if err != nil {
		return err
	}
	defer rows.Close()

	if !rows.Next() {
		err := fmt.Errorf("unexpected error retrieving the id columns from the database")
		if rows.Err() != nil {
			err = rows.Err()
		}

		return err
	}

	err = rows.Scan(scanValues...)
	if err != nil {
		return err
	}

	return rows.Close()
}

func (c DB) insertWithLastInsertID(
	ctx context.Context,
	record interface{},
	query string,
	params []interface{},
	idName string,
) error {
	result, err := c.db.ExecContext(ctx, query, params...)
	if err != nil {
		return err
	}

	v := reflect.ValueOf(record)
	t := v.Type()
	if err = assertStructPtr(t); err != nil {
		return errors.Wrap(err, "can't write to `"+idName+"` field")
	}

	info := kstructs.GetTagInfo(t.Elem())

	id, err := result.LastInsertId()
	if err != nil {
		return err
	}

	vID := reflect.ValueOf(id)
	tID := vID.Type()

	fieldAddr := v.Elem().Field(info.ByName(idName).Index).Addr()
	fieldType := fieldAddr.Type().Elem()

	if !tID.ConvertibleTo(fieldType) {
		return fmt.Errorf(
			"Can't convert last insert id of type int64 into field `%s` of type %s",
			idName,
			fieldType,
		)
	}

	fieldAddr.Elem().Set(vID.Convert(fieldType))
	return nil
}

func (c DB) insertWithNoIDRetrieval(
	ctx context.Context,
	record interface{},
	query string,
	params []interface{},
) error {
	_, err := c.db.ExecContext(ctx, query, params...)
	return err
}

func assertStructPtr(t reflect.Type) error {
	if t.Kind() != reflect.Ptr {
		return fmt.Errorf("expected a Kind of Ptr but got: %s", t)
	}
	if t.Elem().Kind() != reflect.Struct {
		return fmt.Errorf("expected a Kind of Ptr to Struct but got: %s", t)
	}
	return nil
}

// Delete deletes one or more instances from the database by id
func (c DB) Delete(
	ctx context.Context,
	table Table,
	ids ...interface{},
) error {
	if len(ids) == 0 {
		return nil
	}

	idMaps, err := normalizeIDsAsMaps(table.idColumns, ids)
	if err != nil {
		return err
	}

	var query string
	var params []interface{}
	if len(table.idColumns) == 1 {
		query, params = buildSingleKeyDeleteQuery(c.dialect, table.name, table.idColumns[0], idMaps)
	} else {
		query, params = buildCompositeKeyDeleteQuery(c.dialect, table.name, table.idColumns, idMaps)
	}

	_, err = c.db.ExecContext(ctx, query, params...)

	return err
}

func normalizeIDsAsMaps(idNames []string, ids []interface{}) ([]map[string]interface{}, error) {
	if len(idNames) == 0 {
		return nil, fmt.Errorf("internal ksql error: missing idNames")
	}

	idMaps := []map[string]interface{}{}
	for i := range ids {
		t := reflect.TypeOf(ids[i])
		switch t.Kind() {
		case reflect.Struct:
			m, err := kstructs.StructToMap(ids[i])
			if err != nil {
				return nil, errors.Wrapf(err, "could not get ID(s) from record on idx %d", i)
			}
			idMaps = append(idMaps, m)
		case reflect.Map:
			m, ok := ids[i].(map[string]interface{})
			if !ok {
				return nil, fmt.Errorf("expected map[string]interface{} but got %T", ids[i])
			}
			idMaps = append(idMaps, m)
		default:
			idMaps = append(idMaps, map[string]interface{}{
				idNames[0]: ids[i],
			})
		}
	}

	for i, m := range idMaps {
		for _, id := range idNames {
			if _, found := m[id]; !found {
				return nil, fmt.Errorf("missing required id field `%s` on record with idx %d", id, i)
			}
		}
	}

	return idMaps, nil
}

// Update updates the given instances on the database by id.
//
// Partial updates are supported, i.e. it will ignore nil pointer attributes
func (c DB) Update(
	ctx context.Context,
	table Table,
	record interface{},
) error {
	query, params, err := buildUpdateQuery(c.dialect, table.name, record, table.idColumns...)
	if err != nil {
		return err
	}

	result, err := c.db.ExecContext(ctx, query, params...)
	if err != nil {
		return err
	}

	n, err := result.RowsAffected()
	if err != nil {
		return fmt.Errorf(
			"unexpected error: unable to fetch how many rows were affected by the update: %s",
			err,
		)
	}
	if n < 1 {
		return ErrRecordNotFound
	}

	return nil
}

func buildInsertQuery(
	dialect Dialect,
	tableName string,
	record interface{},
	idNames ...string,
) (query string, params []interface{}, scanValues []interface{}, err error) {
	v := reflect.ValueOf(record)
	t := v.Type()
	if err = assertStructPtr(t); err != nil {
		return "", nil, nil, fmt.Errorf(
			"ksql: expected record to be a pointer to struct, but got: %T",
			record,
		)
	}

	info := kstructs.GetTagInfo(t.Elem())

	recordMap, err := kstructs.StructToMap(record)
	if err != nil {
		return "", nil, nil, err
	}

	for _, fieldName := range idNames {
		field, found := recordMap[fieldName]
		if !found {
			continue
		}

		// Remove any ID field that was not set:
		if reflect.ValueOf(field).IsZero() {
			delete(recordMap, fieldName)
		}
	}

	columnNames := []string{}
	for col := range recordMap {
		columnNames = append(columnNames, col)
	}

	params = make([]interface{}, len(recordMap))
	valuesQuery := make([]string, len(recordMap))
	for i, col := range columnNames {
		recordValue := recordMap[col]
		params[i] = recordValue
		if info.ByName(col).SerializeAsJSON {
			params[i] = jsonSerializable{
				DriverName: dialect.DriverName(),
				Attr:       recordValue,
			}
		}

		valuesQuery[i] = dialect.Placeholder(i)
	}

	// Escape all cols to be sure they will be interpreted as column names:
	escapedColumnNames := []string{}
	for _, col := range columnNames {
		escapedColumnNames = append(escapedColumnNames, dialect.Escape(col))
	}

	var returningQuery, outputQuery string
	switch dialect.InsertMethod() {
	case insertWithReturning:
		escapedIDNames := []string{}
		for _, id := range idNames {
			escapedIDNames = append(escapedIDNames, dialect.Escape(id))
		}
		returningQuery = " RETURNING " + strings.Join(escapedIDNames, ", ")

		for _, id := range idNames {
			scanValues = append(
				scanValues,
				v.Elem().Field(info.ByName(id).Index).Addr().Interface(),
			)
		}
	case insertWithOutput:
		escapedIDNames := []string{}
		for _, id := range idNames {
			escapedIDNames = append(escapedIDNames, "INSERTED."+dialect.Escape(id))
		}
		outputQuery = " OUTPUT " + strings.Join(escapedIDNames, ", ")

		for _, id := range idNames {
			scanValues = append(
				scanValues,
				v.Elem().Field(info.ByName(id).Index).Addr().Interface(),
			)
		}
	}

	// Note that the outputQuery and the returningQuery depend
	// on the selected driver, thus, they might be empty strings.
	query = fmt.Sprintf(
		"INSERT INTO %s (%s)%s VALUES (%s)%s",
		dialect.Escape(tableName),
		strings.Join(escapedColumnNames, ", "),
		outputQuery,
		strings.Join(valuesQuery, ", "),
		returningQuery,
	)

	return query, params, scanValues, nil
}

func buildUpdateQuery(
	dialect Dialect,
	tableName string,
	record interface{},
	idFieldNames ...string,
) (query string, args []interface{}, err error) {
	recordMap, err := kstructs.StructToMap(record)
	if err != nil {
		return "", nil, err
	}
	numAttrs := len(recordMap)
	args = make([]interface{}, numAttrs)
	numNonIDArgs := numAttrs - len(idFieldNames)
	whereArgs := args[numNonIDArgs:]

	whereQuery := make([]string, len(idFieldNames))
	for i, fieldName := range idFieldNames {
		whereArgs[i] = recordMap[fieldName]
		whereQuery[i] = fmt.Sprintf(
			"%s = %s",
			dialect.Escape(fieldName),
			dialect.Placeholder(i+numNonIDArgs),
		)

		delete(recordMap, fieldName)
	}

	keys := []string{}
	for key := range recordMap {
		keys = append(keys, key)
	}

	t := reflect.TypeOf(record)
	if t.Kind() == reflect.Ptr {
		t = t.Elem()
	}
	info := kstructs.GetTagInfo(t)

	var setQuery []string
	for i, k := range keys {
		recordValue := recordMap[k]
		if info.ByName(k).SerializeAsJSON {
			recordValue = jsonSerializable{
				DriverName: dialect.DriverName(),
				Attr:       recordValue,
			}
		}
		args[i] = recordValue
		setQuery = append(setQuery, fmt.Sprintf(
			"%s = %s",
			dialect.Escape(k),
			dialect.Placeholder(i),
		))
	}

	query = fmt.Sprintf(
		"UPDATE %s SET %s WHERE %s",
		dialect.Escape(tableName),
		strings.Join(setQuery, ", "),
		strings.Join(whereQuery, ", "),
	)

	return query, args, nil
}

// Exec just runs an SQL command on the database returning no rows.
func (c DB) Exec(ctx context.Context, query string, params ...interface{}) error {
	_, err := c.db.ExecContext(ctx, query, params...)
	return err
}

// Transaction just runs an SQL command on the database returning no rows.
func (c DB) Transaction(ctx context.Context, fn func(Provider) error) error {
	switch txBeginner := c.db.(type) {
	case Tx:
		return fn(c)
	case TxBeginner:
		tx, err := txBeginner.BeginTx(ctx)
		if err != nil {
			return err
		}
		defer func() {
			if r := recover(); r != nil {
				rollbackErr := tx.Rollback(ctx)
				if rollbackErr != nil {
					r = errors.Wrap(rollbackErr,
						fmt.Sprintf("unable to rollback after panic with value: %v", r),
					)
				}
				panic(r)
			}
		}()

		ormCopy := c
		ormCopy.db = tx

		err = fn(ormCopy)
		if err != nil {
			rollbackErr := tx.Rollback(ctx)
			if rollbackErr != nil {
				err = errors.Wrap(rollbackErr,
					fmt.Sprintf("unable to rollback after error: %s", err.Error()),
				)
			}
			return err
		}

		return tx.Commit(ctx)

	default:
		return fmt.Errorf("can't start transaction: The DBAdapter doesn't implement the TxBegginner interface")
	}
}

type nopScanner struct{}

var nopScannerValue = reflect.ValueOf(&nopScanner{}).Interface()

func (nopScanner) Scan(value interface{}) error {
	return nil
}

func scanRows(dialect dialect, rows Rows, record interface{}) error {
	v := reflect.ValueOf(record)
	t := v.Type()
	if t.Kind() != reflect.Ptr {
		return fmt.Errorf("ksql: expected record to be a pointer to struct, but got: %T", record)
	}

	v = v.Elem()
	t = t.Elem()

	if t.Kind() != reflect.Struct {
		return fmt.Errorf("ksql: expected record to be a pointer to struct, but got: %T", record)
	}

	info := kstructs.GetTagInfo(t)

	var scanArgs []interface{}
	if info.IsNestedStruct {
		// This version is positional meaning that it expect the arguments
		// to follow an specific order. It's ok because we don't allow the
		// user to type the "SELECT" part of the query for nested kstructs.
		scanArgs = getScanArgsForNestedStructs(dialect, rows, t, v, info)
	} else {
		names, err := rows.Columns()
		if err != nil {
			return err
		}
		// Since this version uses the names of the columns it works
		// with any order of attributes/columns.
		scanArgs = getScanArgsFromNames(dialect, names, v, info)
	}

	return rows.Scan(scanArgs...)
}

func getScanArgsForNestedStructs(dialect dialect, rows Rows, t reflect.Type, v reflect.Value, info kstructs.StructInfo) []interface{} {
	scanArgs := []interface{}{}
	for i := 0; i < v.NumField(); i++ {
		// TODO(vingarcia00): Handle case where type is pointer
		nestedStructInfo := kstructs.GetTagInfo(t.Field(i).Type)
		nestedStructValue := v.Field(i)
		for j := 0; j < nestedStructValue.NumField(); j++ {
			fieldInfo := nestedStructInfo.ByIndex(j)

			valueScanner := nopScannerValue
			if fieldInfo.Valid {
				valueScanner = nestedStructValue.Field(fieldInfo.Index).Addr().Interface()
				if fieldInfo.SerializeAsJSON {
					valueScanner = &jsonSerializable{
						DriverName: dialect.DriverName(),
						Attr:       valueScanner,
					}
				}
			}

			scanArgs = append(scanArgs, valueScanner)
		}
	}

	return scanArgs
}

func getScanArgsFromNames(dialect dialect, names []string, v reflect.Value, info kstructs.StructInfo) []interface{} {
	scanArgs := []interface{}{}
	for _, name := range names {
		fieldInfo := info.ByName(name)

		valueScanner := nopScannerValue
		if fieldInfo.Valid {
			valueScanner = v.Field(fieldInfo.Index).Addr().Interface()
			if fieldInfo.SerializeAsJSON {
				valueScanner = &jsonSerializable{
					DriverName: dialect.DriverName(),
					Attr:       valueScanner,
				}
			}
		}

		scanArgs = append(scanArgs, valueScanner)
	}

	return scanArgs
}

func buildSingleKeyDeleteQuery(
	dialect Dialect,
	table string,
	idName string,
	idMaps []map[string]interface{},
) (query string, params []interface{}) {
	values := []string{}
	for i, m := range idMaps {
		values = append(values, dialect.Placeholder(i))
		params = append(params, m[idName])
	}

	return fmt.Sprintf(
		"DELETE FROM %s WHERE %s IN (%s)",
		dialect.Escape(table),
		dialect.Escape(idName),
		strings.Join(values, ","),
	), params
}

func buildCompositeKeyDeleteQuery(
	dialect Dialect,
	table string,
	idNames []string,
	idMaps []map[string]interface{},
) (query string, params []interface{}) {
	escapedNames := []string{}
	for _, name := range idNames {
		escapedNames = append(escapedNames, dialect.Escape(name))
	}

	values := []string{}
	for _, m := range idMaps {
		tuple := []string{}
		for _, name := range idNames {
			params = append(params, m[name])
			tuple = append(tuple, dialect.Placeholder(len(values)))
		}
		values = append(values, "("+strings.Join(tuple, ",")+")")
	}

	return fmt.Sprintf(
		"DELETE FROM %s WHERE (%s) IN (VALUES %s)",
		dialect.Escape(table),
		strings.Join(escapedNames, ","),
		strings.Join(values, ","),
	), params
}

// We implemented this function instead of using
// a regex or strings.Fields because we wanted
// to preserve the performance of the package.
func getFirstToken(s string) string {
	s = strings.TrimLeftFunc(s, unicode.IsSpace)

	var token strings.Builder
	for _, c := range s {
		if unicode.IsSpace(c) {
			break
		}
		token.WriteRune(c)
	}
	return token.String()
}

func buildSelectQuery(
	dialect dialect,
	structType reflect.Type,
	info kstructs.StructInfo,
	selectQueryCache map[reflect.Type]string,
) (query string, err error) {
	if selectQuery, found := selectQueryCache[structType]; found {
		return selectQuery, nil
	}

	if info.IsNestedStruct {
		query, err = buildSelectQueryForNestedStructs(dialect, structType, info)
		if err != nil {
			return "", err
		}
	} else {
		query = buildSelectQueryForPlainStructs(dialect, structType, info)
	}

	selectQueryCache[structType] = query
	return query, nil
}

func buildSelectQueryForPlainStructs(
	dialect dialect,
	structType reflect.Type,
	info kstructs.StructInfo,
) string {
	var fields []string
	for i := 0; i < structType.NumField(); i++ {
		fields = append(fields, dialect.Escape(info.ByIndex(i).Name))
	}

	return "SELECT " + strings.Join(fields, ", ") + " "
}

func buildSelectQueryForNestedStructs(
	dialect dialect,
	structType reflect.Type,
	info kstructs.StructInfo,
) (string, error) {
	var fields []string
	for i := 0; i < structType.NumField(); i++ {
		nestedStructName := info.ByIndex(i).Name
		nestedStructType := structType.Field(i).Type
		if nestedStructType.Kind() != reflect.Struct {
			return "", fmt.Errorf(
				"expected nested struct with `tablename:\"%s\"` to be a kind of Struct, but got %v",
				nestedStructName, nestedStructType,
			)
		}

		nestedStructInfo := kstructs.GetTagInfo(nestedStructType)
		for j := 0; j < structType.Field(i).Type.NumField(); j++ {
			fields = append(
				fields,
				dialect.Escape(nestedStructName)+"."+dialect.Escape(nestedStructInfo.ByIndex(j).Name),
			)
		}
	}

	return "SELECT " + strings.Join(fields, ", ") + " ", nil
}<|MERGE_RESOLUTION|>--- conflicted
+++ resolved
@@ -25,17 +25,10 @@
 // interfacing with the "database/sql" package implementing
 // the KissSQL interface `ksql.Provider`.
 type DB struct {
-<<<<<<< HEAD
-	driver    string
-	dialect   Dialect
-	tableName string
-	db        sqlProvider
-=======
 	driver  string
-	dialect dialect
+	dialect Dialect
 	db      DBAdapter
 }
->>>>>>> 6e3e5584
 
 // DBAdapter is minimalistic interface to decouple our implementation
 // from database/sql, i.e. if any struct implements the functions below
@@ -103,9 +96,6 @@
 
 	db.SetMaxOpenConns(config.MaxOpenConns)
 
-<<<<<<< HEAD
-	dialect, err := GetDriverDialect(dbDriver)
-=======
 	return NewWithAdapter(SQLAdapter{db}, dbDriver, connectionString)
 }
 
@@ -117,7 +107,6 @@
 	config Config,
 ) (db DB, err error) {
 	pgxConf, err := pgxpool.ParseConfig(connectionString)
->>>>>>> 6e3e5584
 	if err != nil {
 		return DB{}, err
 	}
@@ -868,7 +857,7 @@
 	return nil
 }
 
-func scanRows(dialect dialect, rows Rows, record interface{}) error {
+func scanRows(dialect Dialect, rows Rows, record interface{}) error {
 	v := reflect.ValueOf(record)
 	t := v.Type()
 	if t.Kind() != reflect.Ptr {
@@ -903,7 +892,7 @@
 	return rows.Scan(scanArgs...)
 }
 
-func getScanArgsForNestedStructs(dialect dialect, rows Rows, t reflect.Type, v reflect.Value, info kstructs.StructInfo) []interface{} {
+func getScanArgsForNestedStructs(dialect Dialect, rows Rows, t reflect.Type, v reflect.Value, info kstructs.StructInfo) []interface{} {
 	scanArgs := []interface{}{}
 	for i := 0; i < v.NumField(); i++ {
 		// TODO(vingarcia00): Handle case where type is pointer
@@ -930,7 +919,7 @@
 	return scanArgs
 }
 
-func getScanArgsFromNames(dialect dialect, names []string, v reflect.Value, info kstructs.StructInfo) []interface{} {
+func getScanArgsFromNames(dialect Dialect, names []string, v reflect.Value, info kstructs.StructInfo) []interface{} {
 	scanArgs := []interface{}{}
 	for _, name := range names {
 		fieldInfo := info.ByName(name)
@@ -1018,7 +1007,7 @@
 }
 
 func buildSelectQuery(
-	dialect dialect,
+	dialect Dialect,
 	structType reflect.Type,
 	info kstructs.StructInfo,
 	selectQueryCache map[reflect.Type]string,
@@ -1041,7 +1030,7 @@
 }
 
 func buildSelectQueryForPlainStructs(
-	dialect dialect,
+	dialect Dialect,
 	structType reflect.Type,
 	info kstructs.StructInfo,
 ) string {
@@ -1054,7 +1043,7 @@
 }
 
 func buildSelectQueryForNestedStructs(
-	dialect dialect,
+	dialect Dialect,
 	structType reflect.Type,
 	info kstructs.StructInfo,
 ) (string, error) {
